--- conflicted
+++ resolved
@@ -65,7 +65,6 @@
 	@Override
 	public void beforeInitialize() {
 		super.beforeInitialize();
-<<<<<<< HEAD
 		LogManager.getRootLogger().setLevel(Level.FATAL);
 	}
 
@@ -77,9 +76,6 @@
 		else {
 			loadConfiguration(getPackagedConfigFile("log4j.properties"), logFile);
 		}
-=======
-		configureJdkLoggingBridgeHandler();
->>>>>>> 9744d282
 	}
 
 	@Override
@@ -98,47 +94,8 @@
 	}
 
 	@Override
-<<<<<<< HEAD
 	protected void reinitialize() {
 		loadConfiguration(getSelfInitializationConfig(), null);
-=======
-	public void cleanUp() {
-		removeJdkLoggingBridgeHandler();
-	}
-
-	private void configureJdkLoggingBridgeHandler() {
-		try {
-			if (bridgeHandlerIsAvailable()) {
-				removeJdkLoggingBridgeHandler();
-				SLF4JBridgeHandler.install();
-			}
-		}
-		catch (Throwable ex) {
-			// Ignore. No java.util.logging bridge is installed.
-		}
-	}
-
-	private boolean bridgeHandlerIsAvailable() {
-		return ClassUtils.isPresent("org.slf4j.bridge.SLF4JBridgeHandler",
-				getClassLoader());
-	}
-
-	private void removeJdkLoggingBridgeHandler() {
-		try {
-			if (bridgeHandlerIsAvailable()) {
-				try {
-					SLF4JBridgeHandler.removeHandlersForRootLogger();
-				}
-				catch (NoSuchMethodError ex) {
-					// Method missing in older versions of SLF4J like in JBoss AS 7.1
-					SLF4JBridgeHandler.uninstall();
-				}
-			}
-		}
-		catch (Throwable ex) {
-			// Ignore and continue
-		}
->>>>>>> 9744d282
 	}
 
 	@Override
